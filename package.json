{
  "name": "personal-site",
  "version": "3.0.0",
  "homepage": "https://mldangelo.github.io/personal-site/",
  "license": "MIT",
  "repository": {
    "type": "git",
    "url": "https://github.com/mldangelo/personal-site.git"
  },
  "scripts": {
    "build": "rimraf ./build && react-scripts build",
    "predeploy": "npm run build && react-snap",
    "deploy": "gh-pages -d build",
    "start": "react-scripts start",
    "lint": "eslint src",
    "test": "react-scripts test --watchAll=false",
    "analyze": "npm run build && source-map-explorer build/static/js/*.chunk.js"
  },
  "dependencies": {
    "@fortawesome/fontawesome-svg-core": "^1.2.32",
    "@fortawesome/free-brands-svg-icons": "^5.15.1",
    "@fortawesome/free-regular-svg-icons": "^5.15.1",
    "@fortawesome/react-fontawesome": "0.1.14",
    "dayjs": "^1.9.7",
    "gh-pages": "^3.1.0",
    "node-sass": "^4.0.0",
    "prop-types": "^15.7.2",
    "raw.macro": "^0.4.2",
    "react": "^17.0.1",
    "react-burger-menu": "^3.0.2",
    "react-dom": "^17.0.1",
    "react-ga": "^3.3.0",
    "react-helmet": "^6.1.0",
    "react-markdown": "^5.0.3",
    "react-router-dom": "^5.2.0",
    "react-scripts": "^4.0.1",
<<<<<<< HEAD
    "resume-schema": "^1.0.0",
    "rimraf": "^3.0.2",
    "source-map-explorer": "^2.5.1"
=======
    "react-snap": "^1.23.0",
    "rimraf": "^3.0.2"
>>>>>>> 94138e1f
  },
  "devDependencies": {
    "@testing-library/jest-dom": "^5.11.6",
    "@testing-library/react": "^11.2.2",
    "eslint": "^7.16.0",
    "eslint-config-airbnb": "^18.2.1",
    "eslint-plugin-import": "^2.22.1",
    "eslint-plugin-jsx-a11y": "6.4.1",
    "eslint-plugin-react": "^7.21.5",
    "source-map-explorer": "^2.5.1"
  },
  "browserslist": {
    "production": [
      ">0.2%",
      "not dead",
      "not op_mini all"
    ],
    "development": [
      "last 1 chrome version",
      "last 1 firefox version",
      "last 1 safari version"
    ]
  }
}<|MERGE_RESOLUTION|>--- conflicted
+++ resolved
@@ -34,14 +34,9 @@
     "react-markdown": "^5.0.3",
     "react-router-dom": "^5.2.0",
     "react-scripts": "^4.0.1",
-<<<<<<< HEAD
+    "react-snap": "^1.23.0",
     "resume-schema": "^1.0.0",
-    "rimraf": "^3.0.2",
-    "source-map-explorer": "^2.5.1"
-=======
-    "react-snap": "^1.23.0",
     "rimraf": "^3.0.2"
->>>>>>> 94138e1f
   },
   "devDependencies": {
     "@testing-library/jest-dom": "^5.11.6",
