{
  "name": "personal-site",
  "version": "3.0.0",
  "homepage": "https://mldangelo.github.io/personal-site/",
<<<<<<< HEAD
=======
  "license": "MIT",
>>>>>>> 869e6ebe
  "repository": {
    "type": "git",
    "url": "https://github.com/mldangelo/personal-site.git"
  },
<<<<<<< HEAD
  "license": "MIT",
  "scripts": {
    "build": "next build",
    "dev": "next",
    "export": "next export",
    "lint": "eslint src",
    "lint:fix": "eslint src --fix",
    "start": "next start",
    "test": "mocha --exit --require @babel/register ./test/test.js",
    "predeploy": "rm -rf node_modules/.cache && npm run build && npm run export",
    "deploy": "gh-pages -t true -d out && rm -rf out/"
  },
  "dependencies": {
    "@fortawesome/fontawesome": "^1.1.8",
    "@fortawesome/fontawesome-free-brands": "^5.0.13",
    "@fortawesome/fontawesome-free-regular": "^5.0.13",
    "@fortawesome/fontawesome-svg-core": "^1.2.32",
    "@fortawesome/free-solid-svg-icons": "^5.15.1",
    "@fortawesome/react-fontawesome": "0.1.13",
    "@types/react": "^17.0.0",
    "gh-pages": "^3.1.0",
    "moment": "^2.29.1",
    "next": "latest",
    "next-seo": "^4.17.0",
    "prop-types": "^15.7.2",
    "react": "^17.0.1",
    "react-dom": "^17.0.1",
    "react-markdown": "^5.0.3",
    "sass": "^1.30.0"
  },
  "devDependencies": {
    "babel-eslint": "^10.1.0",
    "eslint": "^7.16.0",
    "eslint-config-airbnb": "^18.2.1",
    "eslint-config-nextjs": "^1.0.6",
    "eslint-config-prettier": "^7.1.0",
    "eslint-plugin-html": "^6.1.1",
    "eslint-plugin-import": "^2.22.1",
    "eslint-plugin-jsx-a11y": "^6.4.1",
    "eslint-plugin-prettier": "^3.3.0",
    "eslint-plugin-react": "^7.21.5",
    "eslint-plugin-react-hooks": "^4.2.0",
    "husky": "^4.3.6",
    "prettier": "^2.2.1"
  },
  "babel": {
    "presets": [
      "next/babel"
    ]
  },
  "husky": {
    "hooks": {
      "pre-commit": "npm run lint"
    }
=======
  "scripts": {
    "build": "rimraf ./build && react-scripts build",
    "predeploy": "npm run build && react-snap",
    "deploy": "gh-pages -d build",
    "start": "react-scripts start",
    "lint": "eslint src",
    "test": "react-scripts test --watchAll=false",
    "analyze": "npm run build && source-map-explorer build/static/js/*.chunk.js"
  },
  "dependencies": {
    "@fortawesome/fontawesome-free-brands": "^5.0.13",
    "@fortawesome/fontawesome-free-regular": "^5.0.13",
    "@fortawesome/fontawesome-svg-core": "^1.2.32",
    "@fortawesome/react-fontawesome": "0.1.14",
    "@testing-library/jest-dom": "^5.11.6",
    "@testing-library/react": "^11.2.2",
    "dayjs": "^1.9.7",
    "gh-pages": "^3.1.0",
    "node-sass": "^4.0.0",
    "prop-types": "^15.7.2",
    "raw.macro": "^0.4.2",
    "react": "^17.0.1",
    "react-burger-menu": "^3.0.2",
    "react-dom": "^17.0.1",
    "react-ga": "^3.3.0",
    "react-helmet": "^6.1.0",
    "react-markdown": "^5.0.3",
    "react-router-dom": "^5.2.0",
    "react-scripts": "^4.0.1",
    "rimraf": "^3.0.2",
    "source-map-explorer": "^2.5.1"
  },
  "devDependencies": {
    "eslint": "^7.16.0",
    "eslint-config-airbnb": "^18.2.1",
    "eslint-plugin-import": "^2.22.1",
    "eslint-plugin-jsx-a11y": "6.4.1",
    "eslint-plugin-react": "^7.21.5",
    "react-snap": "^1.23.0"
  },
  "browserslist": {
    "production": [
      ">0.2%",
      "not dead",
      "not op_mini all"
    ],
    "development": [
      "last 1 chrome version",
      "last 1 firefox version",
      "last 1 safari version"
    ]
>>>>>>> 869e6ebe
  }
}<|MERGE_RESOLUTION|>--- conflicted
+++ resolved
@@ -2,15 +2,10 @@
   "name": "personal-site",
   "version": "3.0.0",
   "homepage": "https://mldangelo.github.io/personal-site/",
-<<<<<<< HEAD
-=======
-  "license": "MIT",
->>>>>>> 869e6ebe
   "repository": {
     "type": "git",
     "url": "https://github.com/mldangelo/personal-site.git"
   },
-<<<<<<< HEAD
   "license": "MIT",
   "scripts": {
     "build": "next build",
@@ -24,15 +19,13 @@
     "deploy": "gh-pages -t true -d out && rm -rf out/"
   },
   "dependencies": {
-    "@fortawesome/fontawesome": "^1.1.8",
     "@fortawesome/fontawesome-free-brands": "^5.0.13",
     "@fortawesome/fontawesome-free-regular": "^5.0.13",
     "@fortawesome/fontawesome-svg-core": "^1.2.32",
-    "@fortawesome/free-solid-svg-icons": "^5.15.1",
-    "@fortawesome/react-fontawesome": "0.1.13",
+    "@fortawesome/react-fontawesome": "0.1.14",
     "@types/react": "^17.0.0",
+    "dayjs": "^1.9.7",
     "gh-pages": "^3.1.0",
-    "moment": "^2.29.1",
     "next": "latest",
     "next-seo": "^4.17.0",
     "prop-types": "^15.7.2",
@@ -65,46 +58,6 @@
     "hooks": {
       "pre-commit": "npm run lint"
     }
-=======
-  "scripts": {
-    "build": "rimraf ./build && react-scripts build",
-    "predeploy": "npm run build && react-snap",
-    "deploy": "gh-pages -d build",
-    "start": "react-scripts start",
-    "lint": "eslint src",
-    "test": "react-scripts test --watchAll=false",
-    "analyze": "npm run build && source-map-explorer build/static/js/*.chunk.js"
-  },
-  "dependencies": {
-    "@fortawesome/fontawesome-free-brands": "^5.0.13",
-    "@fortawesome/fontawesome-free-regular": "^5.0.13",
-    "@fortawesome/fontawesome-svg-core": "^1.2.32",
-    "@fortawesome/react-fontawesome": "0.1.14",
-    "@testing-library/jest-dom": "^5.11.6",
-    "@testing-library/react": "^11.2.2",
-    "dayjs": "^1.9.7",
-    "gh-pages": "^3.1.0",
-    "node-sass": "^4.0.0",
-    "prop-types": "^15.7.2",
-    "raw.macro": "^0.4.2",
-    "react": "^17.0.1",
-    "react-burger-menu": "^3.0.2",
-    "react-dom": "^17.0.1",
-    "react-ga": "^3.3.0",
-    "react-helmet": "^6.1.0",
-    "react-markdown": "^5.0.3",
-    "react-router-dom": "^5.2.0",
-    "react-scripts": "^4.0.1",
-    "rimraf": "^3.0.2",
-    "source-map-explorer": "^2.5.1"
-  },
-  "devDependencies": {
-    "eslint": "^7.16.0",
-    "eslint-config-airbnb": "^18.2.1",
-    "eslint-plugin-import": "^2.22.1",
-    "eslint-plugin-jsx-a11y": "6.4.1",
-    "eslint-plugin-react": "^7.21.5",
-    "react-snap": "^1.23.0"
   },
   "browserslist": {
     "production": [
@@ -117,6 +70,5 @@
       "last 1 firefox version",
       "last 1 safari version"
     ]
->>>>>>> 869e6ebe
   }
 }