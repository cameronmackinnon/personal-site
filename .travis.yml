--- conflicted
+++ resolved
@@ -1,8 +1,4 @@
-<<<<<<< HEAD
-sudo: required
-=======
 sudo: false
->>>>>>> cf5140e1
 language: node_js
 
 cache:
@@ -36,18 +32,12 @@
 - npm --version
 - gcc --version
 - g++ --version
-<<<<<<< HEAD
-=======
 
->>>>>>> cf5140e1
 addons:
   apt:
     packages:
       - xvfb
-<<<<<<< HEAD
-=======
 
->>>>>>> cf5140e1
 install:
   - export DISPLAY=':99.0'
   - Xvfb :99 -screen 0 1024x768x24 > /dev/null 2>&1 &
@@ -55,11 +45,7 @@
 
 before_script:
 - npm run lint
-<<<<<<< HEAD
-- sleep 15
-=======
 - sleep 5
->>>>>>> cf5140e1
 
 script:
 - npm run build-dev
