--- conflicted
+++ resolved
@@ -6,21 +6,13 @@
 const Table = ({ data }) => (
   <table>
     <tbody>
-      {data.map(({ format, label, link, value, key }) => (
+      {data.map((pair) => (
         <TableRow
-<<<<<<< HEAD
-          key={key || label}
-          label={label}
-          value={value}
-          link={link}
-          format={format}
-=======
           format={pair.format}
           key={pair.label}
           label={pair.label}
           link={pair.link}
           value={pair.value}
->>>>>>> b6f51213
         />
       ))}
     </tbody>
@@ -28,29 +20,18 @@
 );
 
 Table.propTypes = {
-<<<<<<< HEAD
   data: PropTypes.arrayOf(
     PropTypes.shape({
+      format: PropTypes.func,
       label: PropTypes.string.isRequired,
-      value: PropTypes.oneOfType([PropTypes.string, PropTypes.number])
-        .isRequired,
       link: PropTypes.string,
-      format: PropTypes.func,
-      key: PropTypes.string,
+      value: PropTypes.oneOfType([
+        PropTypes.element,
+        PropTypes.number,
+        PropTypes.string,
+      ]).isRequired,
     })
   ).isRequired,
-=======
-  data: PropTypes.arrayOf(PropTypes.shape({
-    format: PropTypes.func,
-    label: PropTypes.string.isRequired,
-    link: PropTypes.string,
-    value: PropTypes.oneOfType([
-      PropTypes.element,
-      PropTypes.number,
-      PropTypes.string,
-    ]).isRequired,
-  })).isRequired,
->>>>>>> b6f51213
 };
 
 export default Table;