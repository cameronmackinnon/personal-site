--- conflicted
+++ resolved
@@ -1,8 +1,4 @@
-<<<<<<< HEAD
 import { useState, useCallback, useEffect } from 'react';
-=======
-import React, { useState, useCallback, useEffect } from 'react';
->>>>>>> b6f51213
 
 import Table from './Table';
 import initialData from '../../data/stats/site';
@@ -11,15 +7,9 @@
   const [data, setResponseData] = useState(initialData);
   // TODO think about persisting this somewhere
   const fetchData = useCallback(async () => {
-<<<<<<< HEAD
-    // repository must be authenticated if private
+    // request must be authenticated if private
     const res = await fetch(
       'https://api.github.com/repos/mldangelo/personal-site'
-=======
-    // request must be authenticated if private
-    const res = await fetch(
-      'https://api.github.com/repos/mldangelo/personal-site',
->>>>>>> b6f51213
     );
     const resData = await res.json();
     setResponseData(
@@ -29,11 +19,7 @@
         value: Object.keys(resData).includes(field.key)
           ? resData[field.key]
           : field.value,
-<<<<<<< HEAD
       }))
-=======
-      })),
->>>>>>> b6f51213
     );
   }, []);
 
