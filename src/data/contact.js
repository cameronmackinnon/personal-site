<<<<<<< HEAD
import {
  faAngellist,
  faGithub,
  faFacebook,
  faInstagram,
  faLinkedinIn,
  faTwitter,
} from '@fortawesome/fontawesome-free-brands';
=======
>>>>>>> b6f51213
import faEnvelope from '@fortawesome/fontawesome-free-regular/faEnvelope';
import {
  faAngellist,
  faGithub,
  faFacebook,
  faInstagram,
  faLinkedinIn,
  faTwitter,
} from '@fortawesome/fontawesome-free-brands';

const data = [
  {
    link: 'https://github.com/mldangelo',
    label: 'Github',
    icon: faGithub,
  },
  {
    link: 'https://facebook.com/d',
    label: 'Facebook',
    icon: faFacebook,
  },
  {
    link: 'https://www.instagram.com/dangelosaurus/',
    label: 'Instagram',
    icon: faInstagram,
  },
  {
    link: 'https://www.linkedin.com/in/michaelldangelo',
    label: 'LinkedIn',
    icon: faLinkedinIn,
  },
  {
    link: 'https://angel.co/michael-d-angelo',
    label: 'Angel List',
    icon: faAngellist,
  },
  {
    link: 'https://twitter.com/dangelosaurus',
    label: 'Twitter',
    icon: faTwitter,
  },
  {
    link: 'mailto:michael.l.dangelo@gmail.com',
    label: 'Email',
    icon: faEnvelope,
  },
];

export default data;<|MERGE_RESOLUTION|>--- conflicted
+++ resolved
@@ -1,14 +1,3 @@
-<<<<<<< HEAD
-import {
-  faAngellist,
-  faGithub,
-  faFacebook,
-  faInstagram,
-  faLinkedinIn,
-  faTwitter,
-} from '@fortawesome/fontawesome-free-brands';
-=======
->>>>>>> b6f51213
 import faEnvelope from '@fortawesome/fontawesome-free-regular/faEnvelope';
 import {
   faAngellist,
