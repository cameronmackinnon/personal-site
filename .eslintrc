{
  "parser": "babel-eslint", // https://github.com/babel/babel-eslint
  "env": {
    "browser": true,
    "node": true
  },
  "globals": {
  },
  "ecmaFeatures": {
    "arrowFunctions": true,
    "blockBindings": true,
    "classes": true,
    "defaultParams": true,
    "destructuring": true,
    "forOf": true,
    "generators": false,
    "modules": true,
    "objectLiteralComputedProperties": true,
    "objectLiteralDuplicateProperties": false,
    "objectLiteralShorthandMethods": true,
    "objectLiteralShorthandProperties": true,
    "spread": true,
    "superInFunctions": true,
    "templateStrings": true,
    "jsx": true
  },
  "rules": {
    "no-var": 2,                     // http://eslint.org/docs/rules/no-var
    "prefer-const": 2,               // http://eslint.org/docs/rules/prefer-const

    /**
     * Variables
     */
    "no-shadow": 2,                  // http://eslint.org/docs/rules/no-shadow
    "no-shadow-restricted-names": 2, // http://eslint.org/docs/rules/no-shadow-restricted-names
    "no-undef": 2,                   // http://eslint.org/docs/rules/no-undef
    "no-unused-vars": [2, {          // http://eslint.org/docs/rules/no-unused-vars
      "vars": "local",
      "args": "after-used"
    }],
    "no-use-before-define": 2,       // http://eslint.org/docs/rules/no-use-before-define

    /**
     * Possible errors
     */
    "no-cond-assign": [2, "always"], // http://eslint.org/docs/rules/no-cond-assign
    "no-console": 1,                 // http://eslint.org/docs/rules/no-console
    "no-debugger": 1,                // http://eslint.org/docs/rules/no-debugger
    "no-alert": 1,                   // http://eslint.org/docs/rules/no-alert
    "no-constant-condition": 1,      // http://eslint.org/docs/rules/no-constant-condition
    "no-dupe-keys": 2,               // http://eslint.org/docs/rules/no-dupe-keys
    "no-duplicate-case": 2,          // http://eslint.org/docs/rules/no-duplicate-case
    "no-empty": 2,                   // http://eslint.org/docs/rules/no-empty
    "no-ex-assign": 2,               // http://eslint.org/docs/rules/no-ex-assign
    "no-extra-boolean-cast": 0,      // http://eslint.org/docs/rules/no-extra-boolean-cast
    "no-extra-semi": 2,              // http://eslint.org/docs/rules/no-extra-semi
    "no-func-assign": 2,             // http://eslint.org/docs/rules/no-func-assign
    "no-inner-declarations": 2,      // http://eslint.org/docs/rules/no-inner-declarations
    "no-invalid-regexp": 2,          // http://eslint.org/docs/rules/no-invalid-regexp
    "no-irregular-whitespace": 2,    // http://eslint.org/docs/rules/no-irregular-whitespace
    "no-obj-calls": 2,               // http://eslint.org/docs/rules/no-obj-calls
    "no-sparse-arrays": 2,           // http://eslint.org/docs/rules/no-sparse-arrays
    "no-unreachable": 2,             // http://eslint.org/docs/rules/no-unreachable
    "use-isnan": 2,                  // http://eslint.org/docs/rules/use-isnan
    "block-scoped-var": 2,           // http://eslint.org/docs/rules/block-scoped-var

    /**
     * Best practices
     */
    "consistent-return": 2,          // http://eslint.org/docs/rules/consistent-return
    "curly": [2, "multi-line"],      // http://eslint.org/docs/rules/curly
    "default-case": 2,               // http://eslint.org/docs/rules/default-case
    "eqeqeq": [2, "smart"],             // http://eslint.org/docs/rules/eqeqeq
    "guard-for-in": 2,               // http://eslint.org/docs/rules/guard-for-in
    "no-caller": 2,                  // http://eslint.org/docs/rules/no-caller
    "no-else-return": 2,             // http://eslint.org/docs/rules/no-else-return
    "no-eq-null": 2,                 // http://eslint.org/docs/rules/no-eq-null
    "no-eval": 2,                    // http://eslint.org/docs/rules/no-eval
    "no-extend-native": 2,           // http://eslint.org/docs/rules/no-extend-native
    "no-extra-bind": 2,              // http://eslint.org/docs/rules/no-extra-bind
    "no-fallthrough": 2,             // http://eslint.org/docs/rules/no-fallthrough
    "no-floating-decimal": 2,        // http://eslint.org/docs/rules/no-floating-decimal
    "no-implied-eval": 2,            // http://eslint.org/docs/rules/no-implied-eval
    "no-lone-blocks": 2,             // http://eslint.org/docs/rules/no-lone-blocks
    "no-loop-func": 2,               // http://eslint.org/docs/rules/no-loop-func
    "no-multi-str": 2,               // http://eslint.org/docs/rules/no-multi-str
    "no-native-reassign": 2,         // http://eslint.org/docs/rules/no-native-reassign
    "no-new": 2,                     // http://eslint.org/docs/rules/no-new
    "no-new-func": 2,                // http://eslint.org/docs/rules/no-new-func
    "no-new-wrappers": 2,            // http://eslint.org/docs/rules/no-new-wrappers
    "no-octal": 2,                   // http://eslint.org/docs/rules/no-octal
    "no-octal-escape": 2,            // http://eslint.org/docs/rules/no-octal-escape
    "no-param-reassign": 2,          // http://eslint.org/docs/rules/no-param-reassign
    "no-proto": 2,                   // http://eslint.org/docs/rules/no-proto
    "no-redeclare": 2,               // http://eslint.org/docs/rules/no-redeclare
    "no-return-assign": 2,           // http://eslint.org/docs/rules/no-return-assign
    "no-script-url": 2,              // http://eslint.org/docs/rules/no-script-url
    "no-self-compare": 2,            // http://eslint.org/docs/rules/no-self-compare
    "no-sequences": 2,               // http://eslint.org/docs/rules/no-sequences
    "no-throw-literal": 2,           // http://eslint.org/docs/rules/no-throw-literal
    "no-with": 2,                    // http://eslint.org/docs/rules/no-with
    "radix": 2,                      // http://eslint.org/docs/rules/radix
    "vars-on-top": 2,                // http://eslint.org/docs/rules/vars-on-top
    "wrap-iife": [2, "any"],         // http://eslint.org/docs/rules/wrap-iife
    "yoda": 2,                       // http://eslint.org/docs/rules/yoda

    /**
     * Style
     */
    "indent": [2, 2, {"SwitchCase": 1}], // http://eslint.org/docs/rules/indent
    "brace-style": [
      2,               // http://eslint.org/docs/rules/brace-style
      "1tbs", {
        "allowSingleLine": true
      }
    ],
    "quotes": [
      2, "single", "avoid-escape"    // http://eslint.org/docs/rules/quotes
    ],
    "camelcase": [2, {               // http://eslint.org/docs/rules/camelcase
      "properties": "never"
    }],
    "comma-spacing": [2, {           // http://eslint.org/docs/rules/comma-spacing
      "before": false,
      "after": true
    }],
    "comma-style": [2, "last"],      // http://eslint.org/docs/rules/comma-style
    "eol-last": 2,                   // http://eslint.org/docs/rules/eol-last
    "func-names": 1,                 // http://eslint.org/docs/rules/func-names
    "key-spacing": [2, {             // http://eslint.org/docs/rules/key-spacing
      "beforeColon": false,
      "afterColon": true
    }],
    "new-cap": [0, {                 // http://eslint.org/docs/rules/new-cap
      "newIsCap": true
    }],
    "no-multiple-empty-lines": [2, { // http://eslint.org/docs/rules/no-multiple-empty-lines
      "max": 2
    }],
    "no-nested-ternary": 2,          // http://eslint.org/docs/rules/no-nested-ternary
    "no-new-object": 2,              // http://eslint.org/docs/rules/no-new-object
    "no-spaced-func": 2,             // http://eslint.org/docs/rules/no-spaced-func
    "no-trailing-spaces": 2,         // http://eslint.org/docs/rules/no-trailing-spaces
    "no-extra-parens": [2, "functions"], // http://eslint.org/docs/rules/no-extra-parens
    "no-underscore-dangle": 0,       // http://eslint.org/docs/rules/no-underscore-dangle
    "one-var": [2, "never"],         // http://eslint.org/docs/rules/one-var
    "padded-blocks": [2, "never"],   // http://eslint.org/docs/rules/padded-blocks
    "semi": [2, "always"],           // http://eslint.org/docs/rules/semi
    "semi-spacing": [2, {            // http://eslint.org/docs/rules/semi-spacing
      "before": false,
      "after": true
    }],
    "keyword-spacing": 2,       // http://eslint.org/docs/rules/keyword-spacing
    "space-before-blocks": 2,        // http://eslint.org/docs/rules/space-before-blocks
    "space-before-function-paren": [2, "never"], // http://eslint.org/docs/rules/space-before-function-paren
    "space-infix-ops": 2,            // http://eslint.org/docs/rules/space-infix-ops
    "spaced-comment": [2, "always",  {// http://eslint.org/docs/rules/spaced-comment
      "exceptions": ["-", "+"],
      "markers": ["=", "!"]           // space here to support sprockets directives
    }],
    // React
    "jsx-quotes": [2, "prefer-double"],
    "react/display-name": 0,
    "react/jsx-boolean-value": 1,
    "react/jsx-no-undef": 2,
    "react/jsx-sort-prop-types": 0,
    "react/jsx-sort-props": 0,
    "react/jsx-uses-react": 1,
    "react/jsx-uses-vars": 1,
<<<<<<< HEAD
    // "react/no-did-mount-set-state": [2, "allow-in-func"],
=======
    "react/no-did-mount-set-state": 2,
>>>>>>> 15b44ae6
    "react/no-did-update-set-state": 2,
    "react/no-multi-comp": 2,
    "react/no-unknown-property": 2,
    "react/prop-types": 2,
    "react/react-in-jsx-scope": 2,
    "react/self-closing-comp": 2,
    "react/sort-comp": 2,
    "react/wrap-multilines": 2
  },
  "plugins": [
    "react"
  ]
}<|MERGE_RESOLUTION|>--- conflicted
+++ resolved
@@ -167,11 +167,7 @@
     "react/jsx-sort-props": 0,
     "react/jsx-uses-react": 1,
     "react/jsx-uses-vars": 1,
-<<<<<<< HEAD
-    // "react/no-did-mount-set-state": [2, "allow-in-func"],
-=======
     "react/no-did-mount-set-state": 2,
->>>>>>> 15b44ae6
     "react/no-did-update-set-state": 2,
     "react/no-multi-comp": 2,
     "react/no-unknown-property": 2,
